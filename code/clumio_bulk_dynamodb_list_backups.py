--- conflicted
+++ resolved
@@ -17,19 +17,15 @@
 from __future__ import annotations
 
 import json
-<<<<<<< HEAD
-from clumioapi import configuration, clumioapi_client
-import common
-=======
 from typing import TYPE_CHECKING, Any
 
 import boto3
 import botocore.exceptions
-import clumio_sdk_v13 as clumio_sdk
+from clumioapi import configuration, clumioapi_client
+import common
 
 if TYPE_CHECKING:
     from aws_lambda_powertools.utilities.typing import LambdaContext
->>>>>>> 555cc866
 
 def backup_record_obj_to_dict(backup) -> dict:
     """Convert backup record object to dictionary."""
@@ -37,10 +33,10 @@
     if backup.global_secondary_indexes:
         for gsi in backup.global_secondary_indexes:
             gsi_dict = {
-                "index_name": gsi.index_name,
-                "key_schema": [schema.__dict__ for schema in gsi.key_schema],
-                "projection": gsi.projection.__dict__,
-                "provisioned_throughput": common.to_dict_or_none(gsi.provisioned_throughput),
+                'index_name': gsi.index_name,
+                'key_schema': [schema.__dict__ for schema in gsi.key_schema],
+                'projection': gsi.projection.__dict__,
+                'provisioned_throughput': common.to_dict_or_none(gsi.provisioned_throughput),
             }
             gsi_list.append(gsi_dict)
 
@@ -48,27 +44,27 @@
     if backup.local_secondary_indexes:
         for lsi in backup.local_secondary_indexes:
             lsi_dict = {
-                "index_name": lsi.index_name,
-                "key_schema": [schema.__dict__ for schema in lsi.key_schema],
-                "projection": lsi.projection.__dict__,
+                'index_name': lsi.index_name,
+                'key_schema': [schema.__dict__ for schema in lsi.key_schema],
+                'projection': lsi.projection.__dict__,
             }
             lsi_list.append(lsi_dict)
 
     return {
-        "table_name": backup.table_name,
-        "backup_record": {
-            "source_backup_id": backup.p_id,
-            "source_table_name": backup.table_name,
-            "source_ddn_tags": [tag.__dict__ for tag in backup.tags],
-            "source_sse_specification": common.to_dict_or_none(backup.sse_specification),
-            "source_provisioned_throughput": common.to_dict_or_none(backup.provisioned_throughput),
-            "source_billing_mode": backup.billing_mode,
-            "source_table_class": backup.table_class,
-            "source_expire_time": backup.expiration_timestamp,
-            "source_global_table_version": backup.global_table_version,
-            "source_global_secondary_indexes": gsi_list or None,
-            "source_local_secondary_indexes": lsi_list or None,
-            "source_replicas": None
+        'table_name': backup.table_name,
+        'backup_record': {
+            'source_backup_id': backup.p_id,
+            'source_table_name': backup.table_name,
+            'source_ddn_tags': [tag.__dict__ for tag in backup.tags],
+            'source_sse_specification': common.to_dict_or_none(backup.sse_specification),
+            'source_provisioned_throughput': common.to_dict_or_none(backup.provisioned_throughput),
+            'source_billing_mode': backup.billing_mode,
+            'source_table_class': backup.table_class,
+            'source_expire_time': backup.expiration_timestamp,
+            'source_global_table_version': backup.global_table_version,
+            'source_global_secondary_indexes': gsi_list or None,
+            'source_local_secondary_indexes': lsi_list or None,
+            'source_replicas': None
         }
     }
 
@@ -96,22 +92,16 @@
             bear = secret_dict.get('token', None)
         except botocore.exceptions.ClientError as e:
             error = e.response['Error']['Code']
-<<<<<<< HEAD
-            error_msg = f"Describe Volume failed - {error}"
-            return {"status": 411, "msg": error_msg}
-=======
             error_msg = f'Describe Volume failed - {error}'
             return {'status': 411, 'msg': error_msg}
->>>>>>> 555cc866
 
     # Validate inputs
     try:
         start_search_day_offset = int(start_search_day_offset_input)
         end_search_day_offset = int(end_search_day_offset_input)
     except ValueError as e:
-<<<<<<< HEAD
-        error = f"invalid start and/or end day offset: {e}"
-        return {"status": 401, "records": [], "msg": f"failed {error}"}
+        error = f'invalid task id: {e}'
+        return {'status': 401, 'records': [], 'msg': f'failed {error}'}
 
     # Initiate the Clumio API client.
     if 'https' in base_url:
@@ -128,34 +118,6 @@
         api_filter=json.dumps(ts_filter),
         sort=sort,
     )
-=======
-        error = f'invalid task id: {e}'
-        return {'status': 401, 'records': [], 'msg': f'failed {error}'}
-
-    # Initiate API and configure
-    ddn_backup_list_api = clumio_sdk.DynamoDBBackupList()
-    base_url = events.get('base_url', None)
-    if base_url:
-        ddn_backup_list_api.set_url_prefix(base_url)
-    ddn_backup_list_api.set_token(bear)
-    ddn_backup_list_api.set_debug(debug)
-
-    # Set search parameters
-    r = ddn_backup_list_api.set_page_size(100)
-    print(f'set limit? {r}')
-    print(search_tag_key)
-    if search_tag_key and search_tag_value:
-        print('i have a tag')
-        ddn_backup_list_api.ddn_search_by_tag(search_tag_key, search_tag_value)
-    else:
-        print('i have not tag')
-    if search_direction == 'forwards':
-        ddn_backup_list_api.set_search_forwards_from_offset(end_search_day_offset)
-    elif search_direction == 'backwards':
-        ddn_backup_list_api.set_search_backwards_from_offset(
-            start_search_day_offset, end_search_day_offset
-        )
->>>>>>> 555cc866
 
     # Filter the result based on the source_account and source region.
     backup_records = []
@@ -164,26 +126,11 @@
             backup_record = backup_record_obj_to_dict(backup)
             backup_records.append(backup_record)
 
-<<<<<<< HEAD
     # Filter the result based on the tags.
     backup_records = common.filter_backup_records_by_tags(
         backup_records, search_tag_key, search_tag_value, 'source_ddn_tags'
     )
 
-    if len(backup_records) == 0:
-        return {"status": 207, "records": [], "target": target, "msg": "empty set"}
-    else:
-        return {"status": 200, "records": backup_records, "target": target, "msg": "completed"}
-=======
-    # Run search
-    response = ddn_backup_list_api.run_all()
-    print(f'pre-lambda run_all response {response}')
-
-    # Parse and return results
-    result_dict = ddn_backup_list_api.ddn_parse_results('basic')
-    print(result_dict)
-    ddn_backup_records = result_dict.get('records', [])
-    if not ddn_backup_records:
+    if not backup_records:
         return {'status': 207, 'records': [], 'target': target, 'msg': 'empty set'}
-    return {'status': 200, 'records': ddn_backup_records, 'target': target, 'msg': 'completed'}
->>>>>>> 555cc866
+    return {'status': 200, 'records': backup_records, 'target': target, 'msg': 'completed'}