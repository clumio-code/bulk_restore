--- conflicted
+++ resolved
@@ -1,213 +1,108 @@
-<<<<<<< HEAD
-# Copyright 2024, Clumio, a Commvault Company.
-#
-# Licensed under the Apache License, Version 2.0 (the "License");
-# you may not use this file except in compliance with the License.
-# You may obtain a copy of the License at
-#
-#    http://www.apache.org/licenses/LICENSE-2.0
-#
-# Unless required by applicable law or agreed to in writing, software
-# distributed under the License is distributed on an "AS IS" BASIS,
-# WITHOUT WARRANTIES OR CONDITIONS OF ANY KIND, either express or implied.
-# See the License for the specific language governing permissions and
-# limitations under the License.
-
-from botocore.exceptions import ClientError
-import boto3
-import json
-from clumioapi import configuration, clumioapi_client
-import common
-
-
-def lambda_handler(events, context):
-    bear = events.get('bear', None)
-    base_url = events.get('base_url', common.DEFAULT_BASE_URL)
-    source_account = events.get('source_account', None)
-    source_region = events.get('source_region', None)
-    search_tag_key = events.get('search_tag_key', None)
-    search_tag_value = events.get('search_tag_value', None)
-    target = events.get('target', {})
-    search_direction = target.get('search_direction', None)
-    start_search_day_offset_input = target.get('start_search_day_offset', 1)
-    end_search_day_offset_input = target.get('end_search_day_offset', 0)
-
-    # If clumio bearer token is not passed as an input read it from the AWS secret
-    if not bear:
-        bearer_secret = "clumio/token/bulk_restore"
-        secretsmanager = boto3.client('secretsmanager')
-        try:
-            secret_value = secretsmanager.get_secret_value(SecretId=bearer_secret)
-            secret_dict = json.loads(secret_value['SecretString'])
-            bear = secret_dict.get('token', None)
-        except ClientError as e:
-            error = e.response['Error']['Code']
-            error_msg = f"Read secret failed - {error}"
-            return {"status": 411, "msg": error_msg}
-
-    # Validate inputs
-    try:
-        start_search_day_offset = int(start_search_day_offset_input)
-        end_search_day_offset = int(end_search_day_offset_input)
-    except ValueError as e:
-        error = f"invalid input: {e}"
-        return {"status": 401, "records": [], "msg": f"failed {error}"}
-
-    # Initiate the Clumio API client.
-    if 'https' in base_url:
-        base_url = base_url.split('/')[2]
-    config = configuration.Configuration(api_token=bear, hostname=base_url)
-    client = clumioapi_client.ClumioAPIClient(config)
-
-    sort, ts_filter = common.get_sort_and_ts_filter(
-        search_direction, start_search_day_offset, end_search_day_offset
-    )
-    raw_backup_records = common.get_total_list(
-        function=client.backup_aws_ebs_volumes_v2.list_backup_aws_ebs_volumes,
-        api_filter=json.dumps(ts_filter),
-        sort=sort,
-    )
-
-    # Filter the result based on the source_account and source region.
-    backup_records = []
-    for backup in raw_backup_records:
-        if backup.account_native_id == source_account and backup.aws_region == source_region:
-            backup_record = {
-                "volume_id": backup.volume_native_id,
-                "backup_record": {
-                    "source_backup_id": backup.p_id,
-                    "source_volume_id": backup.volume_native_id,
-                    "source_volume_tags": [tag.__dict__ for tag in backup.tags],
-                    "source_encrypted_flag": backup.is_encrypted,
-                    "source_az": backup.aws_az,
-                    "source_kms": backup.kms_key_native_id,
-                    "source_expire_time": backup.expiration_timestamp
-                }
-            }
-            backup_records.append(backup_record)
-
-    # Filter the result based on the tags.
-    if search_tag_key and search_tag_value:
-        tags_filtered_backups = []
-        for backup in backup_records:
-            tags = {
-                tag['key']:tag['value'] for tag in backup['backup_record']['source_volume_tags']
-            }
-            if tags.get(search_tag_key, None) == search_tag_value:
-                tags_filtered_backups.append(backup)
-        backup_records = tags_filtered_backups
-
-    if len(backup_records) == 0:
-        return {"status": 207, "records": [], "target": target, "msg": "empty set"}
-    else:
-        return {"status": 200, "records": backup_records, "target": target, "msg": "completed"}
-=======
-# Copyright 2024, Clumio, a Commvault Company.
-#
-# Licensed under the Apache License, Version 2.0 (the "License");
-# you may not use this file except in compliance with the License.
-# You may obtain a copy of the License at
-#
-#    http://www.apache.org/licenses/LICENSE-2.0
-#
-# Unless required by applicable law or agreed to in writing, software
-# distributed under the License is distributed on an "AS IS" BASIS,
-# WITHOUT WARRANTIES OR CONDITIONS OF ANY KIND, either express or implied.
-# See the License for the specific language governing permissions and
-# limitations under the License.
-
-"""Lambda function to list EBS backups."""
-
-from __future__ import annotations
-
-import json
-from typing import TYPE_CHECKING, Any
-
-import boto3
-import botocore.exceptions
-import common
-from clumioapi import clumioapi_client, configuration
-
-
-def lambda_handler(events, context: LambdaContext) -> dict[str, Any]:
-    """Handle the lambda function to list EBS backups."""
-    bear = events.get('bear', None)
-    base_url = events.get('base_url', common.DEFAULT_BASE_URL)
-    source_account = events.get('source_account', None)
-    source_region = events.get('source_region', None)
-    search_tag_key = events.get('search_tag_key', None)
-    search_tag_value = events.get('search_tag_value', None)
-    search_direction = events.get('search_direction', None)
-    start_search_day_offset_input = events.get('start_search_day_offset', 1)
-    end_search_day_offset_input = events.get('end_search_day_offset', 0)
-    target = events.get('target', {})
-
-    # If clumio bearer token is not passed as an input read it from the AWS secret
-    if not bear:
-        bearer_secret = 'clumio/token/bulk_restore'  # noqa: S105
-        secretsmanager = boto3.client('secretsmanager')
-        try:
-            secret_value = secretsmanager.get_secret_value(SecretId=bearer_secret)
-            secret_dict = json.loads(secret_value['SecretString'])
-            bear = secret_dict.get('token', None)
-        except botocore.exceptions.ClientError as e:
-            error = e.response['Error']['Code']
-            error_msg = f'Read secret failed - {error}'
-            return {'status': 411, 'msg': error_msg}
-
-    # Validate inputs
-    try:
-        start_search_day_offset = int(start_search_day_offset_input)
-        end_search_day_offset = int(end_search_day_offset_input)
-    except ValueError as e:
-        error = f'invalid input: {e}'
-        return {'status': 401, 'records': [], 'msg': f'failed {error}'}
-
-    # Initiate the Clumio API client.
-    if 'https' in base_url:
-        base_url = base_url.split('/')[2]
-    config = configuration.Configuration(api_token=bear, hostname=base_url)
-    client = clumioapi_client.ClumioAPIClient(config)
-
-    sort, ts_filter = common.get_sort_and_ts_filter(
-        search_direction, start_search_day_offset, end_search_day_offset
-    )
-    raw_backup_records = common.get_total_list(
-        function=client.backup_aws_ebs_volumes_v2.list_backup_aws_ebs_volumes,
-        api_filter=json.dumps(ts_filter),
-        sort=sort,
-    )
-
-    # Filter the result based on the source_account and source region.
-    backup_records = []
-    for backup in raw_backup_records:
-        if backup.account_native_id == source_account and backup.aws_region == source_region:
-            backup_record = {
-                'volume_id': backup.volume_native_id,
-                'backup_record': {
-                    'source_backup_id': backup.p_id,
-                    'source_volume_id': backup.volume_native_id,
-                    'source_volume_tags': [tag.__dict__ for tag in backup.tags],
-                    'source_encrypted_flag': backup.is_encrypted,
-                    'source_az': backup.aws_az,
-                    'source_kms': backup.kms_key_native_id,
-                    'source_expire_time': backup.expiration_timestamp,
-                },
-            }
-            backup_records.append(backup_record)
-
-    # Filter the result based on the tags.
-    if search_tag_key and search_tag_value:
-        tags_filtered_backups = []
-        for backup in backup_records:
-            tags = {
-                tag['key']: tag['value'] for tag in backup['backup_record']['source_volume_tags']
-            }
-            if tags.get(search_tag_key, None) == search_tag_value:
-                tags_filtered_backups.append(backup)
-        backup_records = tags_filtered_backups
-
-    if not backup_records:
-        return {'status': 207, 'records': [], 'target': target, 'msg': 'empty set'}
-    return {'status': 200, 'records': backup_records, 'target': target, 'msg': 'completed'}
->>>>>>> 555cc866
+# Copyright 2024, Clumio, a Commvault Company.
+#
+# Licensed under the Apache License, Version 2.0 (the "License");
+# you may not use this file except in compliance with the License.
+# You may obtain a copy of the License at
+#
+#    http://www.apache.org/licenses/LICENSE-2.0
+#
+# Unless required by applicable law or agreed to in writing, software
+# distributed under the License is distributed on an "AS IS" BASIS,
+# WITHOUT WARRANTIES OR CONDITIONS OF ANY KIND, either express or implied.
+# See the License for the specific language governing permissions and
+# limitations under the License.
+
+"""Lambda function to list EBS backups."""
+
+from __future__ import annotations
+
+import json
+from typing import TYPE_CHECKING, Any
+
+import boto3
+import botocore.exceptions
+import common
+from clumioapi import clumioapi_client, configuration
+
+
+def lambda_handler(events, context: LambdaContext) -> dict[str, Any]:
+    """Handle the lambda function to list EBS backups."""
+    bear = events.get('bear', None)
+    base_url = events.get('base_url', common.DEFAULT_BASE_URL)
+    source_account = events.get('source_account', None)
+    source_region = events.get('source_region', None)
+    search_tag_key = events.get('search_tag_key', None)
+    search_tag_value = events.get('search_tag_value', None)
+    target = events.get('target', {})
+    search_direction = target.get('search_direction', None)
+    start_search_day_offset_input = target.get('start_search_day_offset', 1)
+    end_search_day_offset_input = target.get('end_search_day_offset', 0)
+
+    # If clumio bearer token is not passed as an input read it from the AWS secret
+    if not bear:
+        bearer_secret = 'clumio/token/bulk_restore'  # noqa: S105
+        secretsmanager = boto3.client('secretsmanager')
+        try:
+            secret_value = secretsmanager.get_secret_value(SecretId=bearer_secret)
+            secret_dict = json.loads(secret_value['SecretString'])
+            bear = secret_dict.get('token', None)
+        except botocore.exceptions.ClientError as e:
+            error = e.response['Error']['Code']
+            error_msg = f'Read secret failed - {error}'
+            return {'status': 411, 'msg': error_msg}
+
+    # Validate inputs
+    try:
+        start_search_day_offset = int(start_search_day_offset_input)
+        end_search_day_offset = int(end_search_day_offset_input)
+    except ValueError as e:
+        error = f'invalid input: {e}'
+        return {'status': 401, 'records': [], 'msg': f'failed {error}'}
+
+    # Initiate the Clumio API client.
+    if 'https' in base_url:
+        base_url = base_url.split('/')[2]
+    config = configuration.Configuration(api_token=bear, hostname=base_url)
+    client = clumioapi_client.ClumioAPIClient(config)
+
+    sort, ts_filter = common.get_sort_and_ts_filter(
+        search_direction, start_search_day_offset, end_search_day_offset
+    )
+    raw_backup_records = common.get_total_list(
+        function=client.backup_aws_ebs_volumes_v2.list_backup_aws_ebs_volumes,
+        api_filter=json.dumps(ts_filter),
+        sort=sort,
+    )
+
+    # Filter the result based on the source_account and source region.
+    backup_records = []
+    for backup in raw_backup_records:
+        if backup.account_native_id == source_account and backup.aws_region == source_region:
+            backup_record = {
+                'volume_id': backup.volume_native_id,
+                'backup_record': {
+                    'source_backup_id': backup.p_id,
+                    'source_volume_id': backup.volume_native_id,
+                    'source_volume_tags': [tag.__dict__ for tag in backup.tags],
+                    'source_encrypted_flag': backup.is_encrypted,
+                    'source_az': backup.aws_az,
+                    'source_kms': backup.kms_key_native_id,
+                    'source_expire_time': backup.expiration_timestamp,
+                },
+            }
+            backup_records.append(backup_record)
+
+    # Filter the result based on the tags.
+    if search_tag_key and search_tag_value:
+        tags_filtered_backups = []
+        for backup in backup_records:
+            tags = {
+                tag['key']: tag['value'] for tag in backup['backup_record']['source_volume_tags']
+            }
+            if tags.get(search_tag_key, None) == search_tag_value:
+                tags_filtered_backups.append(backup)
+        backup_records = tags_filtered_backups
+
+    if not backup_records:
+        return {'status': 207, 'records': [], 'target': target, 'msg': 'empty set'}
+    return {'status': 200, 'records': backup_records, 'target': target, 'msg': 'completed'}