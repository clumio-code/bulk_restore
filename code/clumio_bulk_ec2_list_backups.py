--- conflicted
+++ resolved
@@ -1,145 +1,123 @@
-# Copyright 2024, Clumio, a Commvault Company.
-#
-# Licensed under the Apache License, Version 2.0 (the "License");
-# you may not use this file except in compliance with the License.
-# You may obtain a copy of the License at
-#
-#    http://www.apache.org/licenses/LICENSE-2.0
-#
-# Unless required by applicable law or agreed to in writing, software
-# distributed under the License is distributed on an "AS IS" BASIS,
-# WITHOUT WARRANTIES OR CONDITIONS OF ANY KIND, either express or implied.
-# See the License for the specific language governing permissions and
-# limitations under the License.
-
-"""Lambda function to retrieve the EC2 backup list."""
-
-from __future__ import annotations
-
-import json
-from typing import TYPE_CHECKING, Any
-
-import boto3
-import botocore.exceptions
-import common
-from clumioapi import clumioapi_client, configuration
-
-if TYPE_CHECKING:
-    from aws_lambda_powertools.utilities.typing import LambdaContext
-<<<<<<< HEAD
-    from clumioapi.models.ec2_backup import EC2Backup
-
-
-def backup_record_obj_to_dict(backup: EC2Backup) -> dict:
-    """Convert backup record object to dictionary."""
-    ebs_mappings = []
-    for ebs_vol in backup.attached_backup_ebs_volumes:
-        ebs_mapping = ebs_vol.__dict__
-        ebs_mapping['id'] = ebs_mapping.pop('p_id')
-        ebs_mapping['type'] = ebs_mapping.pop('p_type')
-        ebs_mapping['tags'] = [tag.__dict__ for tag in ebs_mapping['tags']]
-        ebs_mappings.append(ebs_mapping)
-    return {
-        'instance_id': backup.instance_id,
-        'backup_record': {
-            'source_backup_id': backup.p_id,
-            'SourceAmiId': backup.ami.ami_native_id,
-            'source_iam_instance_profile_name': backup.iam_instance_profile,
-            'SourceKeyPairName': backup.key_pair_name,
-            'source_network_interface_list': [ni.__dict__ for ni in backup.network_interfaces],
-            'source_ebs_storage_list': ebs_mappings,
-            'source_instance_tags': [tag.__dict__ for tag in backup.tags],
-            'SourceVPCID': backup.vpc_native_id,
-            'source_az': backup.aws_az,
-            'source_expire_time': backup.expiration_timestamp,
-        },
-    }
-=======
-    from common import EventsTypeDef
->>>>>>> 2e70587e
-
-
-def lambda_handler(events: EventsTypeDef, context: LambdaContext) -> dict[str, Any]:
-    """Handle the lambda function to retrieve the EC2 backup list."""
-<<<<<<< HEAD
-    bear = events.get('bear', None)
-    base_url = events.get('base_url', common.DEFAULT_BASE_URL)
-    source_account = events.get('source_account', None)
-    source_region = events.get('source_region', None)
-    search_tag_key = events.get('search_tag_key', None)
-    search_tag_value = events.get('search_tag_value', None)
-    target = events.get('target', {})
-    search_direction = target.get('search_direction', None)
-    start_search_day_offset_input = target.get('start_search_day_offset', 0)
-    end_search_day_offset_input = target.get('end_search_day_offset', 10)
-=======
-    bear: str | None = events.get('bear', None)
-    source_account: str | None = events.get('source_account', None)
-    source_region: str | None = events.get('source_region', None)
-    search_tag_key: str | None = events.get('search_tag_key', None)
-    search_tag_value: str | None = events.get('search_tag_value', None)
-    search_direction: str | None = events.get('search_direction', None)
-    start_search_day_offset_input: int = events.get('start_search_day_offset', 0)
-    end_search_day_offset_input: int = events.get('end_search_day_offset', 10)
-    target: int = events.get('target', {})
-    debug_input: str | int = events.get('debug', 0)
->>>>>>> 2e70587e
-
-    # If clumio bearer token is not passed as an input read it from the AWS secret
-    if not bear:
-        bearer_secret = 'clumio/token/bulk_restore'  # noqa: S105
-        secretsmanager = boto3.client('secretsmanager')
-        try:
-            secret_value = secretsmanager.get_secret_value(SecretId=bearer_secret)
-            secret_dict = json.loads(secret_value['SecretString'])
-            bear = secret_dict.get('token', None)
-        except botocore.exceptions.ClientError as e:
-            error = e.response['Error']['Code']
-            error_msg = f'Read secret failed - {error}'
-            return {'status': 411, 'msg': error_msg}
-
-    # Validate inputs
-    try:
-        start_search_day_offset = int(start_search_day_offset_input)
-        end_search_day_offset = int(end_search_day_offset_input)
-<<<<<<< HEAD
-    except ValueError as e:
-        error = f'invalid start/end search day offset: {e}'
-=======
-        debug = int(debug_input)
-    except (TypeError, ValueError) as e:
-        error = f'invalid task id: {e}'
->>>>>>> 2e70587e
-        return {'status': 401, 'records': [], 'msg': f'failed {error}'}
-
-    # Initiate the Clumio API client.
-    if 'https' in base_url:
-        base_url = base_url.split('/')[2]
-    config = configuration.Configuration(api_token=bear, hostname=base_url)
-    client = clumioapi_client.ClumioAPIClient(config)
-
-    # Retrieve the list of backup records.
-    sort, ts_filter = common.get_sort_and_ts_filter(
-        search_direction, start_search_day_offset, end_search_day_offset
-    )
-    raw_backup_records = common.get_total_list(
-        function=client.backup_aws_ec2_instances_v1.list_backup_aws_ec2_instances,
-        api_filter=json.dumps(ts_filter),
-        sort=sort,
-    )
-
-    # Filter the result based on the source_account and source region.
-    backup_records = []
-    for backup in raw_backup_records:
-        if backup.account_native_id == source_account and backup.aws_region == source_region:
-            backup_record = backup_record_obj_to_dict(backup)
-            backup_records.append(backup_record)
-
-    # Filter the result based on the tags.
-    backup_records = common.filter_backup_records_by_tags(
-        backup_records, search_tag_key, search_tag_value, 'source_instance_tags'
-    )
-
-    if not backup_records:
-        return {'status': 207, 'records': [], 'target': target, 'msg': 'empty set'}
-    return {'status': 200, 'records': backup_records, 'target': target, 'msg': 'completed'}
+# Copyright 2024, Clumio, a Commvault Company.
+#
+# Licensed under the Apache License, Version 2.0 (the "License");
+# you may not use this file except in compliance with the License.
+# You may obtain a copy of the License at
+#
+#    http://www.apache.org/licenses/LICENSE-2.0
+#
+# Unless required by applicable law or agreed to in writing, software
+# distributed under the License is distributed on an "AS IS" BASIS,
+# WITHOUT WARRANTIES OR CONDITIONS OF ANY KIND, either express or implied.
+# See the License for the specific language governing permissions and
+# limitations under the License.
+
+"""Lambda function to retrieve the EC2 backup list."""
+
+from __future__ import annotations
+
+import json
+from typing import TYPE_CHECKING, Any
+
+import boto3
+import botocore.exceptions
+import common
+from clumioapi import clumioapi_client, configuration
+
+if TYPE_CHECKING:
+    from aws_lambda_powertools.utilities.typing import LambdaContext
+    from common import EventsTypeDef
+    from clumioapi.models.ec2_backup import EC2Backup
+
+
+def backup_record_obj_to_dict(backup: EC2Backup) -> dict:
+    """Convert backup record object to dictionary."""
+    ebs_mappings = []
+    for ebs_vol in backup.attached_backup_ebs_volumes:
+        ebs_mapping = ebs_vol.__dict__
+        ebs_mapping['id'] = ebs_mapping.pop('p_id')
+        ebs_mapping['type'] = ebs_mapping.pop('p_type')
+        ebs_mapping['tags'] = [tag.__dict__ for tag in ebs_mapping['tags']]
+        ebs_mappings.append(ebs_mapping)
+    return {
+        'instance_id': backup.instance_id,
+        'backup_record': {
+            'source_backup_id': backup.p_id,
+            'SourceAmiId': backup.ami.ami_native_id,
+            'source_iam_instance_profile_name': backup.iam_instance_profile,
+            'SourceKeyPairName': backup.key_pair_name,
+            'source_network_interface_list': [ni.__dict__ for ni in backup.network_interfaces],
+            'source_ebs_storage_list': ebs_mappings,
+            'source_instance_tags': [tag.__dict__ for tag in backup.tags],
+            'SourceVPCID': backup.vpc_native_id,
+            'source_az': backup.aws_az,
+            'source_expire_time': backup.expiration_timestamp,
+        },
+    }
+
+
+def lambda_handler(events: EventsTypeDef, context: LambdaContext) -> dict[str, Any]:
+    """Handle the lambda function to retrieve the EC2 backup list."""
+    bear: str | None = events.get('bear', None)
+    base_url: str = events.get('base_url', common.DEFAULT_BASE_URL)
+    source_account: str | None = events.get('source_account', None)
+    source_region: str | None = events.get('source_region', None)
+    search_tag_key: str | None = events.get('search_tag_key', None)
+    search_tag_value: str | None = events.get('search_tag_value', None)
+    target: dict = events.get('target', {})
+    search_direction: str | None  = target.get('search_direction', None)
+    start_search_day_offset_input: int = target.get('start_search_day_offset', 0)
+    end_search_day_offset_input: int = target.get('end_search_day_offset', 10)
+
+    # If clumio bearer token is not passed as an input read it from the AWS secret
+    if not bear:
+        bearer_secret = 'clumio/token/bulk_restore'  # noqa: S105
+        secretsmanager = boto3.client('secretsmanager')
+        try:
+            secret_value = secretsmanager.get_secret_value(SecretId=bearer_secret)
+            secret_dict = json.loads(secret_value['SecretString'])
+            bear = secret_dict.get('token', None)
+        except botocore.exceptions.ClientError as e:
+            error = e.response['Error']['Code']
+            error_msg = f'Read secret failed - {error}'
+            return {'status': 411, 'msg': error_msg}
+
+    # Validate inputs
+    try:
+        start_search_day_offset = int(start_search_day_offset_input)
+        end_search_day_offset = int(end_search_day_offset_input)
+    except (TypeError, ValueError) as e:
+        error = f'invalid start/end search day offset: {e}'
+        return {'status': 401, 'records': [], 'msg': f'failed {error}'}
+
+    # Initiate the Clumio API client.
+    if 'https' in base_url:
+        base_url = base_url.split('/')[2]
+    config = configuration.Configuration(api_token=bear, hostname=base_url)
+    client = clumioapi_client.ClumioAPIClient(config)
+
+    # Retrieve the list of backup records.
+    sort, ts_filter = common.get_sort_and_ts_filter(
+        search_direction, start_search_day_offset, end_search_day_offset
+    )
+    raw_backup_records = common.get_total_list(
+        function=client.backup_aws_ec2_instances_v1.list_backup_aws_ec2_instances,
+        api_filter=json.dumps(ts_filter),
+        sort=sort,
+    )
+
+    # Filter the result based on the source_account and source region.
+    backup_records = []
+    for backup in raw_backup_records:
+        if backup.account_native_id == source_account and backup.aws_region == source_region:
+            backup_record = backup_record_obj_to_dict(backup)
+            backup_records.append(backup_record)
+
+    # Filter the result based on the tags.
+    backup_records = common.filter_backup_records_by_tags(
+        backup_records, search_tag_key, search_tag_value, 'source_instance_tags'
+    )
+
+    if not backup_records:
+        return {'status': 207, 'records': [], 'target': target, 'msg': 'empty set'}
+    return {'status': 200, 'records': backup_records, 'target': target, 'msg': 'completed'}