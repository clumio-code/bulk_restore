# Copyright 2024, Clumio, a Commvault Company.
#
# Licensed under the Apache License, Version 2.0 (the "License");
# you may not use this file except in compliance with the License.
# You may obtain a copy of the License at
#
#    http://www.apache.org/licenses/LICENSE-2.0
#
# Unless required by applicable law or agreed to in writing, software
# distributed under the License is distributed on an "AS IS" BASIS,
# WITHOUT WARRANTIES OR CONDITIONS OF ANY KIND, either express or implied.
# See the License for the specific language governing permissions and
# limitations under the License.

"""Lambda function to bulk restore DynamoDB list backups."""

from __future__ import annotations

import json
from typing import TYPE_CHECKING, Any

import boto3
import botocore.exceptions
import common
from clumioapi import clumioapi_client, configuration

if TYPE_CHECKING:
    from aws_lambda_powertools.utilities.typing import LambdaContext
<<<<<<< HEAD
    from clumioapi.models.dynamo_db_table_backup_with_e_tag import DynamoDBTableBackupWithETag


def backup_record_obj_to_dict(backup: DynamoDBTableBackupWithETag) -> dict:
    """Convert backup record object to dictionary."""
    gsi_list = []
    if backup.global_secondary_indexes:
        for gsi in backup.global_secondary_indexes:
            gsi_dict = {
                'index_name': gsi.index_name,
                'key_schema': [schema.__dict__ for schema in gsi.key_schema],
                'projection': gsi.projection.__dict__,
                'provisioned_throughput': common.to_dict_or_none(gsi.provisioned_throughput),
            }
            gsi_list.append(gsi_dict)

    lsi_list = []
    if backup.local_secondary_indexes:
        for lsi in backup.local_secondary_indexes:
            lsi_dict = {
                'index_name': lsi.index_name,
                'key_schema': [schema.__dict__ for schema in lsi.key_schema],
                'projection': lsi.projection.__dict__,
            }
            lsi_list.append(lsi_dict)

    return {
        'table_name': backup.table_name,
        'backup_record': {
            'source_backup_id': backup.p_id,
            'source_table_name': backup.table_name,
            'source_ddn_tags': [tag.__dict__ for tag in backup.tags],
            'source_sse_specification': common.to_dict_or_none(backup.sse_specification),
            'source_provisioned_throughput': common.to_dict_or_none(backup.provisioned_throughput),
            'source_billing_mode': backup.billing_mode,
            'source_table_class': backup.table_class,
            'source_expire_time': backup.expiration_timestamp,
            'source_global_table_version': backup.global_table_version,
            'source_global_secondary_indexes': gsi_list or None,
            'source_local_secondary_indexes': lsi_list or None,
            'source_replicas': None,
        },
    }
=======
    from common import EventsTypeDef
>>>>>>> 2e70587e


def lambda_handler(events: EventsTypeDef, context: LambdaContext) -> dict[str, Any]:  # noqa: PLR0915
    """Handle the lambda function to list DynamoDB backups."""
<<<<<<< HEAD
    bear = events.get('bear', None)
    base_url = events.get('base_url', common.DEFAULT_BASE_URL)
    source_account = events.get('source_account', None)
    source_region = events.get('source_region', None)
    search_tag_key = events.get('search_tag_key', None)
    search_tag_value = events.get('search_tag_value', None)
    target = events.get('target', {})
    search_direction = target.get('search_direction', None)
    start_search_day_offset_input = target.get('start_search_day_offset', 0)
    end_search_day_offset_input = target.get('end_search_day_offset', 10)
=======
    bear: str | None = events.get('bear', None)
    source_account: str | None = events.get('source_account', None)
    source_region: str | None = events.get('source_region', None)
    search_tag_key: str | None = events.get('search_tag_key', None)
    search_tag_value: str | None = events.get('search_tag_value', None)
    search_direction: str | None = events.get('search_direction', None)
    start_search_day_offset_input: int = events.get('start_search_day_offset', 0)
    end_search_day_offset_input: int = events.get('end_search_day_offset', 10)
    target: dict = events.get('target', {})
    debug_input: str | int = events.get('debug', 0)
>>>>>>> 2e70587e

    # If clumio bearer token is not passed as an input read it from the AWS secret
    if not bear:
        bearer_secret = 'clumio/token/bulk_restore'  # noqa: S105
        secretsmanager = boto3.client('secretsmanager')
        try:
            secret_value = secretsmanager.get_secret_value(SecretId=bearer_secret)
            secret_dict = json.loads(secret_value['SecretString'])
            bear = secret_dict.get('token', None)
        except botocore.exceptions.ClientError as e:
            error = e.response['Error']['Code']
            error_msg = f'Describe Volume failed - {error}'
            return {'status': 411, 'msg': error_msg}

    # Validate inputs
    try:
        start_search_day_offset = int(start_search_day_offset_input)
        end_search_day_offset = int(end_search_day_offset_input)
<<<<<<< HEAD
    except ValueError as e:
        error = f'invalid task id: {e}'
        return {'status': 401, 'records': [], 'msg': f'failed {error}'}

    # Initiate the Clumio API client.
    if 'https' in base_url:
        base_url = base_url.split('/')[2]
    config = configuration.Configuration(api_token=bear, hostname=base_url)
    client = clumioapi_client.ClumioAPIClient(config)

    # Retrieve the list of backup records.
    sort, ts_filter = common.get_sort_and_ts_filter(
        search_direction, start_search_day_offset, end_search_day_offset
    )
    raw_backup_records = common.get_total_list(
        function=client.backup_aws_dynamodb_tables_v1.list_backup_aws_dynamodb_tables,
        api_filter=json.dumps(ts_filter),
        sort=sort,
    )

    # Filter the result based on the source_account and source region.
    backup_records = []
    for backup in raw_backup_records:
        if backup.account_native_id == source_account and backup.aws_region == source_region:
            backup_record = backup_record_obj_to_dict(backup)
            backup_records.append(backup_record)

    # Filter the result based on the tags.
    backup_records = common.filter_backup_records_by_tags(
        backup_records, search_tag_key, search_tag_value, 'source_ddn_tags'
    )

    if not backup_records:
=======
        debug = int(debug_input)
    except (TypeError, ValueError) as e:
        error = f'invalid offset or debug value: {e}'
        return {'status': 401, 'records': [], 'msg': f'failed {error}'}

    # Initiate API and configure
    ddn_backup_list_api = clumio_sdk.DynamoDBBackupList()
    base_url: str | None = events.get('base_url')
    if base_url:
        ddn_backup_list_api.set_url_prefix(base_url)
    ddn_backup_list_api.set_token(bear)
    ddn_backup_list_api.set_debug(debug)

    # Set search parameters
    r = ddn_backup_list_api.set_page_size(100)
    print(f'set limit? {r}')
    print(search_tag_key)
    if search_tag_key and search_tag_value:
        print('i have a tag')
        ddn_backup_list_api.ddn_search_by_tag(search_tag_key, search_tag_value)
    else:
        print('i have not tag')
    if search_direction == 'forwards':
        ddn_backup_list_api.set_search_forwards_from_offset(end_search_day_offset)
    elif search_direction == 'backwards':
        ddn_backup_list_api.set_search_backwards_from_offset(
            start_search_day_offset, end_search_day_offset
        )

    ddn_backup_list_api.set_aws_account_id(source_account)
    ddn_backup_list_api.set_aws_region(source_region)

    # Run search
    response = ddn_backup_list_api.run_all()
    print(f'pre-lambda run_all response {response}')

    # Parse and return results
    result_dict = ddn_backup_list_api.ddn_parse_results('basic')
    print(result_dict)
    ddn_backup_records = result_dict.get('records', [])
    if not ddn_backup_records:
>>>>>>> 2e70587e
        return {'status': 207, 'records': [], 'target': target, 'msg': 'empty set'}
    return {'status': 200, 'records': backup_records, 'target': target, 'msg': 'completed'}<|MERGE_RESOLUTION|>--- conflicted
+++ resolved
@@ -26,7 +26,7 @@
 
 if TYPE_CHECKING:
     from aws_lambda_powertools.utilities.typing import LambdaContext
-<<<<<<< HEAD
+    from common import EventsTypeDef
     from clumioapi.models.dynamo_db_table_backup_with_e_tag import DynamoDBTableBackupWithETag
 
 
@@ -70,36 +70,20 @@
             'source_replicas': None,
         },
     }
-=======
-    from common import EventsTypeDef
->>>>>>> 2e70587e
 
 
 def lambda_handler(events: EventsTypeDef, context: LambdaContext) -> dict[str, Any]:  # noqa: PLR0915
     """Handle the lambda function to list DynamoDB backups."""
-<<<<<<< HEAD
-    bear = events.get('bear', None)
-    base_url = events.get('base_url', common.DEFAULT_BASE_URL)
-    source_account = events.get('source_account', None)
-    source_region = events.get('source_region', None)
-    search_tag_key = events.get('search_tag_key', None)
-    search_tag_value = events.get('search_tag_value', None)
-    target = events.get('target', {})
-    search_direction = target.get('search_direction', None)
-    start_search_day_offset_input = target.get('start_search_day_offset', 0)
-    end_search_day_offset_input = target.get('end_search_day_offset', 10)
-=======
     bear: str | None = events.get('bear', None)
+    base_url: str = events.get('base_url', common.DEFAULT_BASE_URL)
     source_account: str | None = events.get('source_account', None)
     source_region: str | None = events.get('source_region', None)
     search_tag_key: str | None = events.get('search_tag_key', None)
     search_tag_value: str | None = events.get('search_tag_value', None)
-    search_direction: str | None = events.get('search_direction', None)
-    start_search_day_offset_input: int = events.get('start_search_day_offset', 0)
-    end_search_day_offset_input: int = events.get('end_search_day_offset', 10)
     target: dict = events.get('target', {})
-    debug_input: str | int = events.get('debug', 0)
->>>>>>> 2e70587e
+    search_direction: str = target.get('search_direction', None)
+    start_search_day_offset_input: int = target.get('start_search_day_offset', 0)
+    end_search_day_offset_input: int = target.get('end_search_day_offset', 10)
 
     # If clumio bearer token is not passed as an input read it from the AWS secret
     if not bear:
@@ -118,14 +102,12 @@
     try:
         start_search_day_offset = int(start_search_day_offset_input)
         end_search_day_offset = int(end_search_day_offset_input)
-<<<<<<< HEAD
     except ValueError as e:
-        error = f'invalid task id: {e}'
+        error = f'invalid offset value: {e}'
         return {'status': 401, 'records': [], 'msg': f'failed {error}'}
 
     # Initiate the Clumio API client.
-    if 'https' in base_url:
-        base_url = base_url.split('/')[2]
+    base_url = common.parse_base_url(base_url)
     config = configuration.Configuration(api_token=bear, hostname=base_url)
     client = clumioapi_client.ClumioAPIClient(config)
 
@@ -152,48 +134,5 @@
     )
 
     if not backup_records:
-=======
-        debug = int(debug_input)
-    except (TypeError, ValueError) as e:
-        error = f'invalid offset or debug value: {e}'
-        return {'status': 401, 'records': [], 'msg': f'failed {error}'}
-
-    # Initiate API and configure
-    ddn_backup_list_api = clumio_sdk.DynamoDBBackupList()
-    base_url: str | None = events.get('base_url')
-    if base_url:
-        ddn_backup_list_api.set_url_prefix(base_url)
-    ddn_backup_list_api.set_token(bear)
-    ddn_backup_list_api.set_debug(debug)
-
-    # Set search parameters
-    r = ddn_backup_list_api.set_page_size(100)
-    print(f'set limit? {r}')
-    print(search_tag_key)
-    if search_tag_key and search_tag_value:
-        print('i have a tag')
-        ddn_backup_list_api.ddn_search_by_tag(search_tag_key, search_tag_value)
-    else:
-        print('i have not tag')
-    if search_direction == 'forwards':
-        ddn_backup_list_api.set_search_forwards_from_offset(end_search_day_offset)
-    elif search_direction == 'backwards':
-        ddn_backup_list_api.set_search_backwards_from_offset(
-            start_search_day_offset, end_search_day_offset
-        )
-
-    ddn_backup_list_api.set_aws_account_id(source_account)
-    ddn_backup_list_api.set_aws_region(source_region)
-
-    # Run search
-    response = ddn_backup_list_api.run_all()
-    print(f'pre-lambda run_all response {response}')
-
-    # Parse and return results
-    result_dict = ddn_backup_list_api.ddn_parse_results('basic')
-    print(result_dict)
-    ddn_backup_records = result_dict.get('records', [])
-    if not ddn_backup_records:
->>>>>>> 2e70587e
         return {'status': 207, 'records': [], 'target': target, 'msg': 'empty set'}
     return {'status': 200, 'records': backup_records, 'target': target, 'msg': 'completed'}