<<<<<<< HEAD
# Copyright 2024, Clumio, a Commvault Company.
#
# Licensed under the Apache License, Version 2.0 (the "License");
# you may not use this file except in compliance with the License.
# You may obtain a copy of the License at
#
#    http://www.apache.org/licenses/LICENSE-2.0
#
# Unless required by applicable law or agreed to in writing, software
# distributed under the License is distributed on an "AS IS" BASIS,
# WITHOUT WARRANTIES OR CONDITIONS OF ANY KIND, either express or implied.
# See the License for the specific language governing permissions and
# limitations under the License.

from botocore.exceptions import ClientError
import random
import string
import boto3
import json
import common
from clumioapi import configuration, exceptions, clumioapi_client, models


def lambda_handler(events, context):
    record = events.get("record", {})
    bear = events.get('bear', None)
    base_url = events.get('base_url', common.DEFAULT_BASE_URL)
    target = events.get('target', {})
    target_account = target.get('target_account', None)
    target_region = target.get('target_region', None)
    target_az = target.get("target_az", None)
    target_kms_key_native_id = target.get("target_kms_key_native_id", None)
    target_iops = target.get("target_iops", None) or None
    target_volume_type = target.get("target_volume_type", None)

    inputs = {
        'resource_type': 'EBS',
        'run_token': None,
        'task': None,
        'source_backup_id': None,
        'source_volume_id': None
    }

    if len(record) == 0:
        return {"status": 205, "msg": "no records", "inputs": inputs}

    # Validate inputs
    try:
        if target_iops is not None:
            target_iops = int(target_iops)
    except ValueError as e:
        error = f"invalid target_iops input: {e}"
        return {"status": 401, "records": [], "msg": f"failed {error}"}

    # If clumio bearer token is not passed as an input read it from the AWS secret
    if not bear:
        bearer_secret = "clumio/token/bulk_restore"
        secretsmanager = boto3.client('secretsmanager')
        try:
            secret_value = secretsmanager.get_secret_value(SecretId=bearer_secret)
            secret_dict = json.loads(secret_value['SecretString'])
            bear = secret_dict.get('token', None)
        except ClientError as e:
            error = e.response['Error']['Code']
            error_msg = f"Describe Volume failed - {error}"
            return {"status": 411, "msg": error_msg}

    # Initiate the Clumio API client.
    if 'https' in base_url:
        base_url = base_url.split('/')[2]
    config = configuration.Configuration(api_token=bear, hostname=base_url)
    client = clumioapi_client.ClumioAPIClient(config)
    run_token = ''.join(random.choices(string.ascii_letters, k=13))

    if record:
        source_backup_id = record.get("backup_record", {}).get('source_backup_id', None)
        source_volume_id = record.get("volume_id")
    else:
        error = f"invalid backup record {record}"
        return {"status": 402, "msg": f"failed {error}", "inputs": inputs}

    # Retrieve the environment.
    env_filter = (
        '{'
        '"account_native_id": {"$eq": "' + target_account + '"},'
        '"aws_region": {"$eq": "' + target_region + '"}'
        '}'
    )
    response = client.aws_environments_v1.list_aws_environments(filter=env_filter)
    if not response.current_count:
        return {
            "status": 402,
            "msg": f"The evironment with account_id {target_account} and region {target_region} cannot be found.",
            "inputs": inputs
        }
    target_env_id = response.embedded.items[0].p_id

    # Perform the restore.
    source = models.ebs_restore_source.EBSRestoreSource(backup_id=source_backup_id)
    target = models.ebs_restore_target.EBSRestoreTarget(
        aws_az=target_az,
        environment_id=target_env_id,
        iops=target_iops,
        kms_key_native_id=target_kms_key_native_id or None,
        p_type=target_volume_type or None,
        tags=[],
    )
    request = models.restore_aws_ebs_volume_v2_request.RestoreAwsEbsVolumeV2Request(
        source=source, target=target
    )
    try:
        response = client.restored_aws_ebs_volumes_v2.restore_aws_ebs_volume(body=request)
        inputs = {
            'resource_type': 'EBS',
            'run_token': run_token,
            'task': response.task_id,
            'source_backup_id': source_backup_id,
            'source_volume_id': source_volume_id
        }
        return {"status": 200, "msg": "completed", "inputs": inputs}
    except exceptions.clumio_exception.ClumioException as e:
        return {
            "status": "400",
            "msg": f"Failure during restore request: {e}",
            "inputs": inputs
        }
=======
# Copyright 2024, Clumio, a Commvault Company.
#
# Licensed under the Apache License, Version 2.0 (the "License");
# you may not use this file except in compliance with the License.
# You may obtain a copy of the License at
#
#    http://www.apache.org/licenses/LICENSE-2.0
#
# Unless required by applicable law or agreed to in writing, software
# distributed under the License is distributed on an "AS IS" BASIS,
# WITHOUT WARRANTIES OR CONDITIONS OF ANY KIND, either express or implied.
# See the License for the specific language governing permissions and
# limitations under the License.

"""Lambda function to bulk restore EBS."""

from __future__ import annotations

import json
import random
import string
from typing import TYPE_CHECKING, Any

import boto3
import common
from clumioapi import clumioapi_client, configuration, exceptions, models


# noqa: PLR0911, PLR0912, PLR0915
def lambda_handler(events, context: LambdaContext) -> dict[str, Any]:  # noqa: PLR0911, PLR0912, PLR0915
    """Handle the lambda function to bulk restore EBS."""
    record = events.get('record', {})
    bear = events.get('bear', None)
    base_url = events.get('base_url', common.DEFAULT_BASE_URL)
    target = events.get('target', {})
    target_account = target.get('target_account', None)
    target_region = target.get('target_region', None)
    target_az = target.get('target_az', None)
    target_kms_key_native_id = target.get('target_kms_key_native_id', None)
    target_iops = target.get('target_iops', None)
    target_volume_type = target.get('target_volume_type', None)

    inputs = {
        'resource_type': 'EBS',
        'run_token': None,
        'task': None,
        'source_backup_id': None,
        'source_volume_id': None,
    }

    if len(record) == 0:
        return {'status': 205, 'msg': 'no records', 'inputs': inputs}

    # Validate inputs
    try:
        if target_iops is not None:
            target_iops = int(target_iops)
    except ValueError as e:
        error = f'invalid target_iops input: {e}'
        return {'status': 401, 'records': [], 'msg': f'failed {error}'}

    # If clumio bearer token is not passed as an input read it from the AWS secret
    if not bear:
        bearer_secret = 'clumio/token/bulk_restore'  # noqa: S105
        secretsmanager = boto3.client('secretsmanager')
        try:
            secret_value = secretsmanager.get_secret_value(SecretId=bearer_secret)
            secret_dict = json.loads(secret_value['SecretString'])
            bear = secret_dict.get('token', None)
        except botocore.exceptions.ClientError as e:
            error = e.response['Error']['Code']
            error_msg = f'Describe Volume failed - {error}'
            return {'status': 411, 'msg': error_msg}

    # Initiate the Clumio API client.
    if 'https' in base_url:
        base_url = base_url.split('/')[2]
    config = configuration.Configuration(api_token=bear, hostname=base_url)
    client = clumioapi_client.ClumioAPIClient(config)
    run_token = ''.join(random.choices(string.ascii_letters, k=13))  # noqa: S311

    if record:
        source_backup_id = record.get('backup_record', {}).get('source_backup_id', None)
        source_volume_id = record.get('volume_id')
    else:
        error = f'invalid backup record {record}'
        return {'status': 402, 'msg': f'failed {error}', 'inputs': inputs}

    # Retrieve the environment.
    env_filter = (
        '{'
        '"account_native_id": {"$eq": "' + target_account + '"},'
        '"aws_region": {"$eq": "' + target_region + '"}'
        '}'
    )
    response = client.aws_environments_v1.list_aws_environments(filter=env_filter)
    if not response.current_count:
        return {
            'status': 402,
            'msg': f'The evironment with account_id {target_account} and region {target_region} cannot be found.',
            'inputs': inputs,
        }
    target_env_id = response.embedded.items[0].p_id

    # Perform the restore.
    source = models.ebs_restore_source.EBSRestoreSource(backup_id=source_backup_id)
    target = models.ebs_restore_target.EBSRestoreTarget(
        aws_az=target_az,
        environment_id=target_env_id,
        iops=target_iops,
        kms_key_native_id=target_kms_key_native_id or None,
        p_type=target_volume_type or None,
        tags=[],
    )
    request = models.restore_aws_ebs_volume_v2_request.RestoreAwsEbsVolumeV2Request(
        source=source, target=target
    )
    try:
        response = client.restored_aws_ebs_volumes_v2.restore_aws_ebs_volume(body=request)
        inputs = {
            'resource_type': 'EBS',
            'run_token': run_token,
            'task': response.task_id,
            'source_backup_id': source_backup_id,
            'source_volume_id': source_volume_id,
        }
        return {'status': 200, 'msg': 'completed', 'inputs': inputs}
    except exceptions.clumio_exception.ClumioException as e:
        return {'status': '400', 'msg': f'Failure during restore request: {e}', 'inputs': inputs}
>>>>>>> 555cc866
<|MERGE_RESOLUTION|>--- conflicted
+++ resolved
@@ -1,258 +1,129 @@
-<<<<<<< HEAD
-# Copyright 2024, Clumio, a Commvault Company.
-#
-# Licensed under the Apache License, Version 2.0 (the "License");
-# you may not use this file except in compliance with the License.
-# You may obtain a copy of the License at
-#
-#    http://www.apache.org/licenses/LICENSE-2.0
-#
-# Unless required by applicable law or agreed to in writing, software
-# distributed under the License is distributed on an "AS IS" BASIS,
-# WITHOUT WARRANTIES OR CONDITIONS OF ANY KIND, either express or implied.
-# See the License for the specific language governing permissions and
-# limitations under the License.
-
-from botocore.exceptions import ClientError
-import random
-import string
-import boto3
-import json
-import common
-from clumioapi import configuration, exceptions, clumioapi_client, models
-
-
-def lambda_handler(events, context):
-    record = events.get("record", {})
-    bear = events.get('bear', None)
-    base_url = events.get('base_url', common.DEFAULT_BASE_URL)
-    target = events.get('target', {})
-    target_account = target.get('target_account', None)
-    target_region = target.get('target_region', None)
-    target_az = target.get("target_az", None)
-    target_kms_key_native_id = target.get("target_kms_key_native_id", None)
-    target_iops = target.get("target_iops", None) or None
-    target_volume_type = target.get("target_volume_type", None)
-
-    inputs = {
-        'resource_type': 'EBS',
-        'run_token': None,
-        'task': None,
-        'source_backup_id': None,
-        'source_volume_id': None
-    }
-
-    if len(record) == 0:
-        return {"status": 205, "msg": "no records", "inputs": inputs}
-
-    # Validate inputs
-    try:
-        if target_iops is not None:
-            target_iops = int(target_iops)
-    except ValueError as e:
-        error = f"invalid target_iops input: {e}"
-        return {"status": 401, "records": [], "msg": f"failed {error}"}
-
-    # If clumio bearer token is not passed as an input read it from the AWS secret
-    if not bear:
-        bearer_secret = "clumio/token/bulk_restore"
-        secretsmanager = boto3.client('secretsmanager')
-        try:
-            secret_value = secretsmanager.get_secret_value(SecretId=bearer_secret)
-            secret_dict = json.loads(secret_value['SecretString'])
-            bear = secret_dict.get('token', None)
-        except ClientError as e:
-            error = e.response['Error']['Code']
-            error_msg = f"Describe Volume failed - {error}"
-            return {"status": 411, "msg": error_msg}
-
-    # Initiate the Clumio API client.
-    if 'https' in base_url:
-        base_url = base_url.split('/')[2]
-    config = configuration.Configuration(api_token=bear, hostname=base_url)
-    client = clumioapi_client.ClumioAPIClient(config)
-    run_token = ''.join(random.choices(string.ascii_letters, k=13))
-
-    if record:
-        source_backup_id = record.get("backup_record", {}).get('source_backup_id', None)
-        source_volume_id = record.get("volume_id")
-    else:
-        error = f"invalid backup record {record}"
-        return {"status": 402, "msg": f"failed {error}", "inputs": inputs}
-
-    # Retrieve the environment.
-    env_filter = (
-        '{'
-        '"account_native_id": {"$eq": "' + target_account + '"},'
-        '"aws_region": {"$eq": "' + target_region + '"}'
-        '}'
-    )
-    response = client.aws_environments_v1.list_aws_environments(filter=env_filter)
-    if not response.current_count:
-        return {
-            "status": 402,
-            "msg": f"The evironment with account_id {target_account} and region {target_region} cannot be found.",
-            "inputs": inputs
-        }
-    target_env_id = response.embedded.items[0].p_id
-
-    # Perform the restore.
-    source = models.ebs_restore_source.EBSRestoreSource(backup_id=source_backup_id)
-    target = models.ebs_restore_target.EBSRestoreTarget(
-        aws_az=target_az,
-        environment_id=target_env_id,
-        iops=target_iops,
-        kms_key_native_id=target_kms_key_native_id or None,
-        p_type=target_volume_type or None,
-        tags=[],
-    )
-    request = models.restore_aws_ebs_volume_v2_request.RestoreAwsEbsVolumeV2Request(
-        source=source, target=target
-    )
-    try:
-        response = client.restored_aws_ebs_volumes_v2.restore_aws_ebs_volume(body=request)
-        inputs = {
-            'resource_type': 'EBS',
-            'run_token': run_token,
-            'task': response.task_id,
-            'source_backup_id': source_backup_id,
-            'source_volume_id': source_volume_id
-        }
-        return {"status": 200, "msg": "completed", "inputs": inputs}
-    except exceptions.clumio_exception.ClumioException as e:
-        return {
-            "status": "400",
-            "msg": f"Failure during restore request: {e}",
-            "inputs": inputs
-        }
-=======
-# Copyright 2024, Clumio, a Commvault Company.
-#
-# Licensed under the Apache License, Version 2.0 (the "License");
-# you may not use this file except in compliance with the License.
-# You may obtain a copy of the License at
-#
-#    http://www.apache.org/licenses/LICENSE-2.0
-#
-# Unless required by applicable law or agreed to in writing, software
-# distributed under the License is distributed on an "AS IS" BASIS,
-# WITHOUT WARRANTIES OR CONDITIONS OF ANY KIND, either express or implied.
-# See the License for the specific language governing permissions and
-# limitations under the License.
-
-"""Lambda function to bulk restore EBS."""
-
-from __future__ import annotations
-
-import json
-import random
-import string
-from typing import TYPE_CHECKING, Any
-
-import boto3
-import common
-from clumioapi import clumioapi_client, configuration, exceptions, models
-
-
-# noqa: PLR0911, PLR0912, PLR0915
-def lambda_handler(events, context: LambdaContext) -> dict[str, Any]:  # noqa: PLR0911, PLR0912, PLR0915
-    """Handle the lambda function to bulk restore EBS."""
-    record = events.get('record', {})
-    bear = events.get('bear', None)
-    base_url = events.get('base_url', common.DEFAULT_BASE_URL)
-    target = events.get('target', {})
-    target_account = target.get('target_account', None)
-    target_region = target.get('target_region', None)
-    target_az = target.get('target_az', None)
-    target_kms_key_native_id = target.get('target_kms_key_native_id', None)
-    target_iops = target.get('target_iops', None)
-    target_volume_type = target.get('target_volume_type', None)
-
-    inputs = {
-        'resource_type': 'EBS',
-        'run_token': None,
-        'task': None,
-        'source_backup_id': None,
-        'source_volume_id': None,
-    }
-
-    if len(record) == 0:
-        return {'status': 205, 'msg': 'no records', 'inputs': inputs}
-
-    # Validate inputs
-    try:
-        if target_iops is not None:
-            target_iops = int(target_iops)
-    except ValueError as e:
-        error = f'invalid target_iops input: {e}'
-        return {'status': 401, 'records': [], 'msg': f'failed {error}'}
-
-    # If clumio bearer token is not passed as an input read it from the AWS secret
-    if not bear:
-        bearer_secret = 'clumio/token/bulk_restore'  # noqa: S105
-        secretsmanager = boto3.client('secretsmanager')
-        try:
-            secret_value = secretsmanager.get_secret_value(SecretId=bearer_secret)
-            secret_dict = json.loads(secret_value['SecretString'])
-            bear = secret_dict.get('token', None)
-        except botocore.exceptions.ClientError as e:
-            error = e.response['Error']['Code']
-            error_msg = f'Describe Volume failed - {error}'
-            return {'status': 411, 'msg': error_msg}
-
-    # Initiate the Clumio API client.
-    if 'https' in base_url:
-        base_url = base_url.split('/')[2]
-    config = configuration.Configuration(api_token=bear, hostname=base_url)
-    client = clumioapi_client.ClumioAPIClient(config)
-    run_token = ''.join(random.choices(string.ascii_letters, k=13))  # noqa: S311
-
-    if record:
-        source_backup_id = record.get('backup_record', {}).get('source_backup_id', None)
-        source_volume_id = record.get('volume_id')
-    else:
-        error = f'invalid backup record {record}'
-        return {'status': 402, 'msg': f'failed {error}', 'inputs': inputs}
-
-    # Retrieve the environment.
-    env_filter = (
-        '{'
-        '"account_native_id": {"$eq": "' + target_account + '"},'
-        '"aws_region": {"$eq": "' + target_region + '"}'
-        '}'
-    )
-    response = client.aws_environments_v1.list_aws_environments(filter=env_filter)
-    if not response.current_count:
-        return {
-            'status': 402,
-            'msg': f'The evironment with account_id {target_account} and region {target_region} cannot be found.',
-            'inputs': inputs,
-        }
-    target_env_id = response.embedded.items[0].p_id
-
-    # Perform the restore.
-    source = models.ebs_restore_source.EBSRestoreSource(backup_id=source_backup_id)
-    target = models.ebs_restore_target.EBSRestoreTarget(
-        aws_az=target_az,
-        environment_id=target_env_id,
-        iops=target_iops,
-        kms_key_native_id=target_kms_key_native_id or None,
-        p_type=target_volume_type or None,
-        tags=[],
-    )
-    request = models.restore_aws_ebs_volume_v2_request.RestoreAwsEbsVolumeV2Request(
-        source=source, target=target
-    )
-    try:
-        response = client.restored_aws_ebs_volumes_v2.restore_aws_ebs_volume(body=request)
-        inputs = {
-            'resource_type': 'EBS',
-            'run_token': run_token,
-            'task': response.task_id,
-            'source_backup_id': source_backup_id,
-            'source_volume_id': source_volume_id,
-        }
-        return {'status': 200, 'msg': 'completed', 'inputs': inputs}
-    except exceptions.clumio_exception.ClumioException as e:
-        return {'status': '400', 'msg': f'Failure during restore request: {e}', 'inputs': inputs}
->>>>>>> 555cc866
+# Copyright 2024, Clumio, a Commvault Company.
+#
+# Licensed under the Apache License, Version 2.0 (the "License");
+# you may not use this file except in compliance with the License.
+# You may obtain a copy of the License at
+#
+#    http://www.apache.org/licenses/LICENSE-2.0
+#
+# Unless required by applicable law or agreed to in writing, software
+# distributed under the License is distributed on an "AS IS" BASIS,
+# WITHOUT WARRANTIES OR CONDITIONS OF ANY KIND, either express or implied.
+# See the License for the specific language governing permissions and
+# limitations under the License.
+
+"""Lambda function to bulk restore EBS."""
+
+from __future__ import annotations
+
+import json
+import random
+import string
+from typing import TYPE_CHECKING, Any
+
+import boto3
+import common
+from clumioapi import clumioapi_client, configuration, exceptions, models
+
+
+# noqa: PLR0911, PLR0912, PLR0915
+def lambda_handler(events, context: LambdaContext) -> dict[str, Any]:  # noqa: PLR0911, PLR0912, PLR0915
+    """Handle the lambda function to bulk restore EBS."""
+    record = events.get('record', {})
+    bear = events.get('bear', None)
+    base_url = events.get('base_url', common.DEFAULT_BASE_URL)
+    target = events.get('target', {})
+    target_account = target.get('target_account', None)
+    target_region = target.get('target_region', None)
+    target_az = target.get('target_az', None)
+    target_kms_key_native_id = target.get('target_kms_key_native_id', None)
+    target_iops = target.get('target_iops', None)
+    target_volume_type = target.get('target_volume_type', None)
+
+    inputs = {
+        'resource_type': 'EBS',
+        'run_token': None,
+        'task': None,
+        'source_backup_id': None,
+        'source_volume_id': None,
+    }
+
+    if len(record) == 0:
+        return {'status': 205, 'msg': 'no records', 'inputs': inputs}
+
+    # Validate inputs
+    try:
+        if target_iops is not None:
+            target_iops = int(target_iops)
+    except ValueError as e:
+        error = f'invalid target_iops input: {e}'
+        return {'status': 401, 'records': [], 'msg': f'failed {error}'}
+
+    # If clumio bearer token is not passed as an input read it from the AWS secret
+    if not bear:
+        bearer_secret = 'clumio/token/bulk_restore'  # noqa: S105
+        secretsmanager = boto3.client('secretsmanager')
+        try:
+            secret_value = secretsmanager.get_secret_value(SecretId=bearer_secret)
+            secret_dict = json.loads(secret_value['SecretString'])
+            bear = secret_dict.get('token', None)
+        except botocore.exceptions.ClientError as e:
+            error = e.response['Error']['Code']
+            error_msg = f'Describe Volume failed - {error}'
+            return {'status': 411, 'msg': error_msg}
+
+    # Initiate the Clumio API client.
+    if 'https' in base_url:
+        base_url = base_url.split('/')[2]
+    config = configuration.Configuration(api_token=bear, hostname=base_url)
+    client = clumioapi_client.ClumioAPIClient(config)
+    run_token = ''.join(random.choices(string.ascii_letters, k=13))  # noqa: S311
+
+    if record:
+        source_backup_id = record.get('backup_record', {}).get('source_backup_id', None)
+        source_volume_id = record.get('volume_id')
+    else:
+        error = f'invalid backup record {record}'
+        return {'status': 402, 'msg': f'failed {error}', 'inputs': inputs}
+
+    # Retrieve the environment.
+    env_filter = (
+        '{'
+        '"account_native_id": {"$eq": "' + target_account + '"},'
+        '"aws_region": {"$eq": "' + target_region + '"}'
+        '}'
+    )
+    response = client.aws_environments_v1.list_aws_environments(filter=env_filter)
+    if not response.current_count:
+        return {
+            'status': 402,
+            'msg': f'The evironment with account_id {target_account} and region {target_region} cannot be found.',
+            'inputs': inputs,
+        }
+    target_env_id = response.embedded.items[0].p_id
+
+    # Perform the restore.
+    source = models.ebs_restore_source.EBSRestoreSource(backup_id=source_backup_id)
+    target = models.ebs_restore_target.EBSRestoreTarget(
+        aws_az=target_az,
+        environment_id=target_env_id,
+        iops=target_iops,
+        kms_key_native_id=target_kms_key_native_id or None,
+        p_type=target_volume_type or None,
+        tags=[],
+    )
+    request = models.restore_aws_ebs_volume_v2_request.RestoreAwsEbsVolumeV2Request(
+        source=source, target=target
+    )
+    try:
+        response = client.restored_aws_ebs_volumes_v2.restore_aws_ebs_volume(body=request)
+        inputs = {
+            'resource_type': 'EBS',
+            'run_token': run_token,
+            'task': response.task_id,
+            'source_backup_id': source_backup_id,
+            'source_volume_id': source_volume_id,
+        }
+        return {'status': 200, 'msg': 'completed', 'inputs': inputs}
+    except exceptions.clumio_exception.ClumioException as e:
+        return {'status': '400', 'msg': f'Failure during restore request: {e}', 'inputs': inputs}