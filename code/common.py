# Copyright 2024, Clumio, a Commvault Company.
#

"""Common methods and constants for the bulk restore lambda functions."""

from __future__ import annotations

import json
import secrets
import string
from collections.abc import Callable
from typing import TYPE_CHECKING, Any, Final, Protocol

<<<<<<< HEAD
from clumioapi import clumioapi_client, exceptions
=======
import boto3
import botocore.exceptions
from clumioapi import clumioapi_client
>>>>>>> b25d3457
from clumioapi.models import aws_tag_common_model
from utils import dates

if TYPE_CHECKING:
    EventsTypeDef = dict[str, Any]
    StatusAndMsgTypeDef = tuple[int, str]

    class ListingCallable(Protocol):
        def __call__(self, filter: str | None, sort: str | None, start: int) -> Any: ...


DEFAULT_BASE_URL: Final = 'https://us-west-2.api.clumio.com/'
DEFAULT_SECRET_PATH: Final = 'clumio/token/bulk_restore'
START_TIMESTAMP_STR: Final = 'start_timestamp'
STATUS_OK: Final = 200


def parse_base_url(base_url: str) -> str:
    """Parse the base URL."""
    if not base_url.startswith('https://'):
        return base_url
    return base_url.split('/', maxsplit=3)[2]


def get_sort_and_ts_filter(
    direction: str | None, start_day_offset: int, end_day_offset: int
) -> tuple[str, dict[str, Any]]:
    """Get the sort and the timestamp filter."""
    end_timestamp_str = dates.get_max_n_days_ago(end_day_offset).strftime(dates.ISO_8601_FORMAT)
    start_timestamp_str = dates.get_midnight_n_days_ago(start_day_offset).strftime(
        dates.ISO_8601_FORMAT
    )

    sort = START_TIMESTAMP_STR
    if direction == 'after':
        ts_filter = {START_TIMESTAMP_STR: {'$gt': start_timestamp_str, '$lte': end_timestamp_str}}
    elif direction == 'before':
        sort = f'-{sort}'
        ts_filter = {START_TIMESTAMP_STR: {'$lte': end_timestamp_str}}
    else:
        ts_filter = {}
    return sort, ts_filter


def get_total_list(function: Callable, api_filter: str, sort: str) -> list:
    """Get the list of all items.

    Args:
        function: A list API function call with pagination feature.
        api_filter: The filter applied to the list API as a parsable JSON document.
        sort: The sort applied to the list API.
    """
    start = 1
    total_list = []
    while True:
        raw_response, parsed_response = function(filter=api_filter, sort=sort, start=start)
        # Raise error if raw response is not ok.
        if not raw_response.ok:
            raise exceptions.clumio_exception.ClumioException(
                raw_response.reason, raw_response.content
            )
        if not parsed_response.total_count:
            break
        total_list.extend(parsed_response.embedded.items)
        if parsed_response.total_pages_count <= start:
            break
        start += 1
    return total_list


def get_environment_id(
    client: clumioapi_client.ClumioAPIClient,
    target_account: str | None,
    target_region: str | None,
) -> StatusAndMsgTypeDef:
    """Retrieve the environment for given target_account and target_region."""
    if not target_account:
        return 402, 'target_account is required'

    if not target_region:
        return 402, 'target_region is required.'

    env_filter = {
        'account_native_id': {'$eq': target_account},
        'aws_region': {'$eq': target_region},
    }
    response = client.aws_environments_v1.list_aws_environments(filter=json.dumps(env_filter))
    if not response.current_count:
        return 402, 'No authorized environment found.'
    return 200, response.embedded.items[0].p_id


def get_bearer_token() -> StatusAndMsgTypeDef:
    """Retrieve the bearer token from secret manager."""
    bearer_secret = DEFAULT_SECRET_PATH
    secretsmanager = boto3.client('secretsmanager')
    try:
        secret_value = secretsmanager.get_secret_value(SecretId=bearer_secret)
        secret_dict = json.loads(secret_value['SecretString'])
        bear = secret_dict.get('token', '')
        return STATUS_OK, bear
    except botocore.exceptions.ClientError as client_error:
        code = client_error.response['Error']['Code']
        return 411, f'Describe secret failed - {code}'


def filter_backup_records_by_tags(
    backup_records: list[dict],
    search_tag_key: str | None,
    search_tag_value: str | None,
    tag_field: str,
) -> list[dict]:
    """Filter the list of backup records by tags."""
    # Filter the result based on the tags.
    if not (search_tag_key and search_tag_value):
        return backup_records
    tags_filtered_backups = []
    for backup in backup_records:
        tags = {tag['key']: tag['value'] for tag in backup['backup_record'][tag_field]}
        if tags.get(search_tag_key, None) == search_tag_value:
            tags_filtered_backups.append(backup)
    return tags_filtered_backups


def to_dict_or_none(obj: Any) -> dict | None:
    """Return dict version of an object if it exists, or None otherwise."""
    return obj.__dict__ if obj else None


def tags_from_dict(tags: list[dict[str, str]]) -> list[aws_tag_common_model.AwsTagCommonModel]:
    """Convert list of tags from dict to AwsTagCommonModel."""
    tag_list = []
    for tag in tags:
        tag_list.append(aws_tag_common_model.AwsTagCommonModel(key=tag['key'], value=tag['value']))
    return tag_list


def generate_random_string(length: int = 13) -> str:
    """Generate run token for restore."""
    return ''.join(secrets.choice(string.ascii_letters) for _ in range(length))<|MERGE_RESOLUTION|>--- conflicted
+++ resolved
@@ -11,13 +11,7 @@
 from collections.abc import Callable
 from typing import TYPE_CHECKING, Any, Final, Protocol
 
-<<<<<<< HEAD
 from clumioapi import clumioapi_client, exceptions
-=======
-import boto3
-import botocore.exceptions
-from clumioapi import clumioapi_client
->>>>>>> b25d3457
 from clumioapi.models import aws_tag_common_model
 from utils import dates
 
