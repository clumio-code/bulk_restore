# Copyright 2024, Clumio, a Commvault Company.
#
# Licensed under the Apache License, Version 2.0 (the "License");
# you may not use this file except in compliance with the License.
# You may obtain a copy of the License at
#
#    http://www.apache.org/licenses/LICENSE-2.0
#
# Unless required by applicable law or agreed to in writing, software
# distributed under the License is distributed on an "AS IS" BASIS,
# WITHOUT WARRANTIES OR CONDITIONS OF ANY KIND, either express or implied.
# See the License for the specific language governing permissions and
# limitations under the License.

"""Lambda function to retrieve the RDS backup list."""

from __future__ import annotations

import json
<<<<<<< HEAD
from clumioapi import configuration, clumioapi_client
import common


def backup_record_obj_to_dict(backup) -> dict:
    """Convert backup record object to dictionary."""
    instances_dict = []
    instance_class = ""
    publicly_available = True
    for instance in backup.instances:
        instance_dict = instance.__dict__
        instance_class = instance_dict.pop('p_class')
        instance_dict['class'] = instance_class
        publicly_available = publicly_available and instance_dict['is_publicly_accessible']
        instances_dict.append(instance_dict)
    return {
        "resource_id": backup.database_native_id,
        "backup_record": {
            "source_backup_id": backup.p_id,
            "source_resource_id": backup.database_native_id,
            "source_resource_tags": [tag.__dict__ for tag in backup.tags],
            "source_encrypted_flag": backup.kms_key_native_id == '',
            "source_instances": instances_dict,
            "source_instance_class": instance_class,
            "source_is_publicly_accessible": publicly_available,
            "source_subnet_group_name": backup.subnet_group_name,
            "source_kms": backup.kms_key_native_id,
            "source_expire_time": backup.expiration_timestamp,
        }
    }

def lambda_handler(events, context):
=======
from typing import TYPE_CHECKING, Any

import boto3
import botocore.exceptions
from clumio_sdk_v13 import RDSBackupList

if TYPE_CHECKING:
    from aws_lambda_powertools.utilities.typing import LambdaContext


def lambda_handler(events, context: LambdaContext) -> dict[str, Any]:
    """Handle the lambda function to retrieve the RDS backup list."""
>>>>>>> 555cc866
    bear = events.get('bear', None)
    base_url = events.get('base_url', common.DEFAULT_BASE_URL)
    source_account = events.get('source_account', None)
    source_region = events.get('source_region', None)
    search_tag_key = events.get('search_tag_key', None)
    search_tag_value = events.get('search_tag_value', None)
<<<<<<< HEAD
    target = events.get('target', {})
    search_direction = target.get('search_direction', None)
    start_search_day_offset_input = target.get('start_search_day_offset', 0)
    end_search_day_offset_input = target.get('end_search_day_offset', 10)
    debug_input = events.get('debug', 0)

=======
    search_direction = events.get('search_direction', None)
    start_search_day_offset_input = events.get('start_search_day_offset', 0)
    end_search_day_offset_input = events.get('end_search_day_offset', 10)
    target = events.get('target', {})
    debug_input = events.get('debug', 0)

    # Validate inputs
    try:
        start_search_day_offset = int(start_search_day_offset_input)
        end_search_day_offset = int(end_search_day_offset_input)
        debug = int(debug_input)
    except ValueError as e:
        error = f'invalid task id: {e}'
        return {'status': 401, 'records': [], 'msg': f'failed {error}'}

>>>>>>> 555cc866
    # If clumio bearer token is not passed as an input read it from the AWS secret
    if not bear:
        bearer_secret = 'clumio/token/bulk_restore'  # noqa: S105
        secretsmanager = boto3.client('secretsmanager')
        try:
            secret_value = secretsmanager.get_secret_value(SecretId=bearer_secret)
            secret_dict = json.loads(secret_value['SecretString'])
            bear = secret_dict.get('token', None)
        except botocore.exceptions.ClientError as e:
            error = e.response['Error']['Code']
<<<<<<< HEAD
            error_msg = f"Read secret failed - {error}"
            return {"status": 411, "msg": error_msg}

    # Validate inputs
    try:
        start_search_day_offset = int(start_search_day_offset_input)
        end_search_day_offset = int(end_search_day_offset_input)
    except ValueError as e:
        error = f"invalid start and/or end day offset: {e}"
        return {"status": 401, "records": [], "msg": f"failed {error}"}

    # Initiate the Clumio API client.
    if 'https' in base_url:
        base_url = base_url.split('/')[2]
    config = configuration.Configuration(api_token=bear, hostname=base_url)
    client = clumioapi_client.ClumioAPIClient(config)

    # Retrieve the list of backup records.
    sort, ts_filter = common.get_sort_and_ts_filter(
        search_direction, start_search_day_offset, end_search_day_offset
    )
    raw_backup_records = common.get_total_list(
        function=client.backup_aws_rds_resources_v1.list_backup_aws_rds_resources,
        api_filter=json.dumps(ts_filter),
        sort=sort,
    )

    # Filter the result based on the source_account and source region.
    backup_records = []
    for backup in raw_backup_records:
        if backup.account_native_id == source_account and backup.aws_region == source_region:
            backup_record = backup_record_obj_to_dict(backup)
            backup_records.append(backup_record)
=======
            error_msg = f'Describe Volume failed - {error}'
            return {'status': 411, 'msg': error_msg}

    # Initiate List RDS Backups
    rds_backup_list_api = RDSBackupList()
    base_url = events.get('base_url', None)
    if base_url:
        rds_backup_list_api.set_url_prefix(base_url)
    rds_backup_list_api.set_token(bear)
    rds_backup_list_api.set_debug(debug)

    rds_backup_list_api.set_aws_account_id(source_account)
    rds_backup_list_api.set_aws_region(source_region)
    # Set search parameters
    if search_tag_key and search_tag_value:
        rds_backup_list_api.rds_search_by_tag(search_tag_key, search_tag_value)
    if search_direction == 'forwards':
        rds_backup_list_api.set_search_forwards_from_offset(end_search_day_offset)
    elif search_direction == 'backwards':
        rds_backup_list_api.set_search_backwards_from_offset(
            start_search_day_offset, end_search_day_offset
        )
>>>>>>> 555cc866

    # Filter the result based on the tags.
    backup_records = common.filter_backup_records_by_tags(
        backup_records, search_tag_key, search_tag_value, "source_resource_tags"
    )

<<<<<<< HEAD
    if len(backup_records) == 0:
        return {"status": 207, "records": [], "target": target, "msg": "empty set"}
    else:
        return {"status": 200, "records": backup_records, "target": target, "msg": "completed"}

=======
    result_dict = rds_backup_list_api.rds_parse_results('restore')
    rds_backup_records = result_dict.get('records', [])
    if not rds_backup_records:
        return {'status': 207, 'records': [], 'target': target, 'msg': 'empty set'}
    return {'status': 200, 'records': rds_backup_records, 'target': target, 'msg': 'completed'}

>>>>>>> 555cc866
<|MERGE_RESOLUTION|>--- conflicted
+++ resolved
@@ -1,184 +1,124 @@
-# Copyright 2024, Clumio, a Commvault Company.
-#
-# Licensed under the Apache License, Version 2.0 (the "License");
-# you may not use this file except in compliance with the License.
-# You may obtain a copy of the License at
-#
-#    http://www.apache.org/licenses/LICENSE-2.0
-#
-# Unless required by applicable law or agreed to in writing, software
-# distributed under the License is distributed on an "AS IS" BASIS,
-# WITHOUT WARRANTIES OR CONDITIONS OF ANY KIND, either express or implied.
-# See the License for the specific language governing permissions and
-# limitations under the License.
-
-"""Lambda function to retrieve the RDS backup list."""
-
-from __future__ import annotations
-
-import json
-<<<<<<< HEAD
-from clumioapi import configuration, clumioapi_client
-import common
-
-
-def backup_record_obj_to_dict(backup) -> dict:
-    """Convert backup record object to dictionary."""
-    instances_dict = []
-    instance_class = ""
-    publicly_available = True
-    for instance in backup.instances:
-        instance_dict = instance.__dict__
-        instance_class = instance_dict.pop('p_class')
-        instance_dict['class'] = instance_class
-        publicly_available = publicly_available and instance_dict['is_publicly_accessible']
-        instances_dict.append(instance_dict)
-    return {
-        "resource_id": backup.database_native_id,
-        "backup_record": {
-            "source_backup_id": backup.p_id,
-            "source_resource_id": backup.database_native_id,
-            "source_resource_tags": [tag.__dict__ for tag in backup.tags],
-            "source_encrypted_flag": backup.kms_key_native_id == '',
-            "source_instances": instances_dict,
-            "source_instance_class": instance_class,
-            "source_is_publicly_accessible": publicly_available,
-            "source_subnet_group_name": backup.subnet_group_name,
-            "source_kms": backup.kms_key_native_id,
-            "source_expire_time": backup.expiration_timestamp,
-        }
-    }
-
-def lambda_handler(events, context):
-=======
-from typing import TYPE_CHECKING, Any
-
-import boto3
-import botocore.exceptions
-from clumio_sdk_v13 import RDSBackupList
-
-if TYPE_CHECKING:
-    from aws_lambda_powertools.utilities.typing import LambdaContext
-
-
-def lambda_handler(events, context: LambdaContext) -> dict[str, Any]:
-    """Handle the lambda function to retrieve the RDS backup list."""
->>>>>>> 555cc866
-    bear = events.get('bear', None)
-    base_url = events.get('base_url', common.DEFAULT_BASE_URL)
-    source_account = events.get('source_account', None)
-    source_region = events.get('source_region', None)
-    search_tag_key = events.get('search_tag_key', None)
-    search_tag_value = events.get('search_tag_value', None)
-<<<<<<< HEAD
-    target = events.get('target', {})
-    search_direction = target.get('search_direction', None)
-    start_search_day_offset_input = target.get('start_search_day_offset', 0)
-    end_search_day_offset_input = target.get('end_search_day_offset', 10)
-    debug_input = events.get('debug', 0)
-
-=======
-    search_direction = events.get('search_direction', None)
-    start_search_day_offset_input = events.get('start_search_day_offset', 0)
-    end_search_day_offset_input = events.get('end_search_day_offset', 10)
-    target = events.get('target', {})
-    debug_input = events.get('debug', 0)
-
-    # Validate inputs
-    try:
-        start_search_day_offset = int(start_search_day_offset_input)
-        end_search_day_offset = int(end_search_day_offset_input)
-        debug = int(debug_input)
-    except ValueError as e:
-        error = f'invalid task id: {e}'
-        return {'status': 401, 'records': [], 'msg': f'failed {error}'}
-
->>>>>>> 555cc866
-    # If clumio bearer token is not passed as an input read it from the AWS secret
-    if not bear:
-        bearer_secret = 'clumio/token/bulk_restore'  # noqa: S105
-        secretsmanager = boto3.client('secretsmanager')
-        try:
-            secret_value = secretsmanager.get_secret_value(SecretId=bearer_secret)
-            secret_dict = json.loads(secret_value['SecretString'])
-            bear = secret_dict.get('token', None)
-        except botocore.exceptions.ClientError as e:
-            error = e.response['Error']['Code']
-<<<<<<< HEAD
-            error_msg = f"Read secret failed - {error}"
-            return {"status": 411, "msg": error_msg}
-
-    # Validate inputs
-    try:
-        start_search_day_offset = int(start_search_day_offset_input)
-        end_search_day_offset = int(end_search_day_offset_input)
-    except ValueError as e:
-        error = f"invalid start and/or end day offset: {e}"
-        return {"status": 401, "records": [], "msg": f"failed {error}"}
-
-    # Initiate the Clumio API client.
-    if 'https' in base_url:
-        base_url = base_url.split('/')[2]
-    config = configuration.Configuration(api_token=bear, hostname=base_url)
-    client = clumioapi_client.ClumioAPIClient(config)
-
-    # Retrieve the list of backup records.
-    sort, ts_filter = common.get_sort_and_ts_filter(
-        search_direction, start_search_day_offset, end_search_day_offset
-    )
-    raw_backup_records = common.get_total_list(
-        function=client.backup_aws_rds_resources_v1.list_backup_aws_rds_resources,
-        api_filter=json.dumps(ts_filter),
-        sort=sort,
-    )
-
-    # Filter the result based on the source_account and source region.
-    backup_records = []
-    for backup in raw_backup_records:
-        if backup.account_native_id == source_account and backup.aws_region == source_region:
-            backup_record = backup_record_obj_to_dict(backup)
-            backup_records.append(backup_record)
-=======
-            error_msg = f'Describe Volume failed - {error}'
-            return {'status': 411, 'msg': error_msg}
-
-    # Initiate List RDS Backups
-    rds_backup_list_api = RDSBackupList()
-    base_url = events.get('base_url', None)
-    if base_url:
-        rds_backup_list_api.set_url_prefix(base_url)
-    rds_backup_list_api.set_token(bear)
-    rds_backup_list_api.set_debug(debug)
-
-    rds_backup_list_api.set_aws_account_id(source_account)
-    rds_backup_list_api.set_aws_region(source_region)
-    # Set search parameters
-    if search_tag_key and search_tag_value:
-        rds_backup_list_api.rds_search_by_tag(search_tag_key, search_tag_value)
-    if search_direction == 'forwards':
-        rds_backup_list_api.set_search_forwards_from_offset(end_search_day_offset)
-    elif search_direction == 'backwards':
-        rds_backup_list_api.set_search_backwards_from_offset(
-            start_search_day_offset, end_search_day_offset
-        )
->>>>>>> 555cc866
-
-    # Filter the result based on the tags.
-    backup_records = common.filter_backup_records_by_tags(
-        backup_records, search_tag_key, search_tag_value, "source_resource_tags"
-    )
-
-<<<<<<< HEAD
-    if len(backup_records) == 0:
-        return {"status": 207, "records": [], "target": target, "msg": "empty set"}
-    else:
-        return {"status": 200, "records": backup_records, "target": target, "msg": "completed"}
-
-=======
-    result_dict = rds_backup_list_api.rds_parse_results('restore')
-    rds_backup_records = result_dict.get('records', [])
-    if not rds_backup_records:
-        return {'status': 207, 'records': [], 'target': target, 'msg': 'empty set'}
-    return {'status': 200, 'records': rds_backup_records, 'target': target, 'msg': 'completed'}
-
->>>>>>> 555cc866
+# Copyright 2024, Clumio, a Commvault Company.
+#
+# Licensed under the Apache License, Version 2.0 (the "License");
+# you may not use this file except in compliance with the License.
+# You may obtain a copy of the License at
+#
+#    http://www.apache.org/licenses/LICENSE-2.0
+#
+# Unless required by applicable law or agreed to in writing, software
+# distributed under the License is distributed on an "AS IS" BASIS,
+# WITHOUT WARRANTIES OR CONDITIONS OF ANY KIND, either express or implied.
+# See the License for the specific language governing permissions and
+# limitations under the License.
+
+"""Lambda function to retrieve the RDS backup list."""
+
+from __future__ import annotations
+
+import json
+from typing import TYPE_CHECKING, Any
+
+import boto3
+import botocore.exceptions
+from clumioapi import configuration, clumioapi_client
+import common
+
+if TYPE_CHECKING:
+    from aws_lambda_powertools.utilities.typing import LambdaContext
+
+
+def backup_record_obj_to_dict(backup) -> dict:
+    """Convert backup record object to dictionary."""
+    instances_dict = []
+    instance_class = ""
+    publicly_available = True
+    for instance in backup.instances:
+        instance_dict = instance.__dict__
+        instance_class = instance_dict.pop('p_class')
+        instance_dict['class'] = instance_class
+        publicly_available = publicly_available and instance_dict['is_publicly_accessible']
+        instances_dict.append(instance_dict)
+    return {
+        'resource_id': backup.database_native_id,
+        'backup_record': {
+            'source_backup_id': backup.p_id,
+            'source_resource_id': backup.database_native_id,
+            'source_resource_tags': [tag.__dict__ for tag in backup.tags],
+            'source_encrypted_flag': backup.kms_key_native_id == '',
+            'source_instances': instances_dict,
+            'source_instance_class': instance_class,
+            'source_is_publicly_accessible': publicly_available,
+            'source_subnet_group_name': backup.subnet_group_name,
+            'source_kms': backup.kms_key_native_id,
+            'source_expire_time': backup.expiration_timestamp,
+        }
+    }
+
+def lambda_handler(events, context: LambdaContext) -> dict[str, Any]:
+    """Handle the lambda function to retrieve the RDS backup list."""
+    bear = events.get('bear', None)
+    base_url = events.get('base_url', common.DEFAULT_BASE_URL)
+    source_account = events.get('source_account', None)
+    source_region = events.get('source_region', None)
+    search_tag_key = events.get('search_tag_key', None)
+    search_tag_value = events.get('search_tag_value', None)
+    target = events.get('target', {})
+    search_direction = target.get('search_direction', None)
+    start_search_day_offset_input = target.get('start_search_day_offset', 0)
+    end_search_day_offset_input = target.get('end_search_day_offset', 10)
+    debug_input = events.get('debug', 0)
+
+    # Validate inputs
+    try:
+        start_search_day_offset = int(start_search_day_offset_input)
+        end_search_day_offset = int(end_search_day_offset_input)
+        debug = int(debug_input)
+    except ValueError as e:
+        error = f'invalid start and/or end day offset: {e}'
+        return {'status': 401, 'records': [], 'msg': f'failed {error}'}
+
+    # If clumio bearer token is not passed as an input read it from the AWS secret
+    if not bear:
+        bearer_secret = 'clumio/token/bulk_restore'  # noqa: S105
+        secretsmanager = boto3.client('secretsmanager')
+        try:
+            secret_value = secretsmanager.get_secret_value(SecretId=bearer_secret)
+            secret_dict = json.loads(secret_value['SecretString'])
+            bear = secret_dict.get('token', None)
+        except botocore.exceptions.ClientError as e:
+            error = e.response['Error']['Code']
+            error_msg = f'Read secret failed - {error}'
+            return {'status': 411, 'msg': error_msg}
+
+    # Initiate the Clumio API client.
+    if 'https' in base_url:
+        base_url = base_url.split('/')[2]
+    config = configuration.Configuration(api_token=bear, hostname=base_url)
+    client = clumioapi_client.ClumioAPIClient(config)
+
+    # Retrieve the list of backup records.
+    sort, ts_filter = common.get_sort_and_ts_filter(
+        search_direction, start_search_day_offset, end_search_day_offset
+    )
+    raw_backup_records = common.get_total_list(
+        function=client.backup_aws_rds_resources_v1.list_backup_aws_rds_resources,
+        api_filter=json.dumps(ts_filter),
+        sort=sort,
+    )
+
+    # Filter the result based on the source_account and source region.
+    backup_records = []
+    for backup in raw_backup_records:
+        if backup.account_native_id == source_account and backup.aws_region == source_region:
+            backup_record = backup_record_obj_to_dict(backup)
+            backup_records.append(backup_record)
+
+    # Filter the result based on the tags.
+    backup_records = common.filter_backup_records_by_tags(
+        backup_records, search_tag_key, search_tag_value, 'source_resource_tags'
+    )
+
+    if not backup_records:
+        return {'status': 207, 'records': [], 'target': target, 'msg': 'empty set'}
+    return {'status': 200, 'records': backup_records, 'target': target, 'msg': 'completed'}